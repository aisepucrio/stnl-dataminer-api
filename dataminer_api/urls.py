--- conflicted
+++ resolved
@@ -16,12 +16,8 @@
     path('api/token/refresh/', TokenRefreshView.as_view(), name='token_refresh'),
     path('api/github/', include('github.urls', namespace='github')),
     path('api/jira/', include('jira.urls')),
-<<<<<<< HEAD
     path('api/stackoverflow/', include('stackoverflow.urls')),
     path('api/jobs/', include('jobs.urls')),
     path('api/token/', TokenObtainPairView.as_view(), name='token_obtain_pair'),
     path('api/token/refresh/', TokenRefreshView.as_view(), name='token_refresh'),
-=======
-    path('api/jobs/', include('jobs.urls'))
->>>>>>> 9d9d2702
 ]