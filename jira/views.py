--- conflicted
+++ resolved
@@ -10,13 +10,10 @@
 from jobs.tasks import collect_jira_issues_task
 from django.conf import settings
 import logging
-<<<<<<< HEAD
 from jobs.models import Task
-=======
 from django.utils import timezone
 from drf_spectacular.utils import extend_schema, OpenApiParameter, OpenApiExample
 from drf_spectacular.types import OpenApiTypes
->>>>>>> 6bddeb87
 
 # Configuração de logs para debug
 logger = logging.getLogger(__name__)
