--- conflicted
+++ resolved
@@ -177,13 +177,8 @@
     is_pull_request = models.BooleanField(default=False)
     author_association = models.CharField(max_length=50, null=True, blank=True)
     reactions = models.JSONField(default=dict)
-<<<<<<< HEAD
-    tipo = models.CharField(max_length=20)
+    data_type = models.CharField(max_length=20)
     time_mined = models.DateTimeField(null=True, help_text="Date and time of mining")
-=======
-    data_type = models.CharField(max_length=20)
-    time_mined = models.DateTimeField(null=True, help_text="Data e hora da mineração")
->>>>>>> eef10268
 
     class Meta:
         indexes = [
