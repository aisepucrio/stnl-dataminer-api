--- conflicted
+++ resolved
@@ -1,4 +1,3 @@
-<<<<<<< HEAD
 # jobs/views.py
 
 from rest_framework.views import APIView
@@ -9,9 +8,6 @@
 
 class TaskStatusView(APIView):
     def get(self, request, task_id):
-        """
-        Consulta o status de uma task usando o ID da task.
-        """
         task_result = AsyncResult(task_id, app=current_app)
         
         if task_result.state in ["PENDING", "STARTED", "SUCCESS", "FAILURE", "RETRY", "REVOKED"]:
@@ -27,9 +23,6 @@
 
 class TaskCancelView(APIView):
     def delete(self, request, task_id):
-        """
-        Cancela uma task usando o ID da task, se ela estiver em andamento.
-        """
         task_result = AsyncResult(task_id, app=current_app)
 
         if task_result.state in ["PENDING", "STARTED"]:
@@ -53,34 +46,4 @@
         else:
             return Response({
                 "error": "Task not found or cannot be canceled"
-            }, status=status.HTTP_404_NOT_FOUND)
-=======
-from rest_framework.views import APIView
-from rest_framework.response import Response
-from rest_framework import status
-from .models import Task
-
-# View to handle GET and DELETE requests for a task
-class TaskDetailView(APIView):
-
-    def get(self, request, task_id):
-        try:
-            task = Task.objects.get(id=task_id)
-            return Response({
-                "id": task.id,
-                "status": task.status,
-                "created_at": task.created_at,
-                "updated_at": task.updated_at,
-                "metadata": task.metadata
-            }, status=status.HTTP_200_OK)
-        except Task.DoesNotExist:
-            return Response({"error": "Task not found"}, status=status.HTTP_404_NOT_FOUND)
-
-    def delete(self, request, task_id):
-        try:
-            task = Task.objects.get(id=task_id)
-            task.cancel()
-            return Response({"status": "Task canceled and marked as failed"}, status=status.HTTP_204_NO_CONTENT)
-        except Task.DoesNotExist:
-            return Response({"error": "Task not found"}, status=status.HTTP_404_NOT_FOUND)
->>>>>>> 3d668da4
+            }, status=status.HTTP_404_NOT_FOUND)